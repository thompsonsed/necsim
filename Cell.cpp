--- conflicted
+++ resolved
@@ -10,14 +10,10 @@
 
 #include <cmath>
 #include "Cell.h"
-<<<<<<< HEAD
-namespace necsim
-=======
 
-double distanceBetweenCells(Cell const &c1, Cell const &c2)
->>>>>>> 5ec336a6
+
 {
-    double distanceBetweenCells(Cell &c1, Cell &c2)
+    double distanceBetweenCells(Cell const &c1, Cell const &c2)
     {
         return pow(pow(c1.x - c2.x, 2) + pow(c1.y - c2.y, 2), 0.5);
     }
