--- conflicted
+++ resolved
@@ -30,14 +30,6 @@
         {
         }
 
-<<<<<<< HEAD
-        /**
-         * @brief Constructor for Cell, taking the x and y position.
-         * @param x the x location
-         * @param y the y location
-         */
-        Cell(long x, long y) : x(x), y(y)
-        {
 
         }
 
@@ -47,16 +39,6 @@
          * @return the cell with the new values
          */
         Cell &operator=(Cell const &c) = default;
-=======
-/**
- * @brief Calculates the distance between two cells
- *
- * @param c1 Cell containing one point
- * @param c2 Cell containing second point
- * @return the distance between the two points
- */
-double distanceBetweenCells(Cell const &c1, Cell const &c2);
->>>>>>> 5ec336a6
 
         /**
          * @brief Equality operator for Cell
