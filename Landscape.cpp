--- conflicted
+++ resolved
@@ -1,5 +1,3 @@
-#include <utility>
-
 // This file is part of necsim project which is released under MIT license.
 // See file **LICENSE.txt** or visit https://opensource.org/licenses/MIT) for full license details
 /**
@@ -12,6 +10,7 @@
 #define _USE_MATH_DEFINES
 
 #include <cmath>
+#include <utility>
 #include "Landscape.h"
 #include "file_system.h"
 
@@ -119,7 +118,7 @@
         }
         else
         {
-            writeError("ERROR_MAP_001: Dimensions have already been set");
+            writeError("Dimensions have already been set");
         }
     }
 
@@ -143,7 +142,7 @@
         unsigned long mapysize = mapvars->fine_map_y_size;
         if(!check_set_dim)  // checks that the dimensions have been set.
         {
-            throw FatalException("ERROR_MAP_002: dimensions not set.");
+            throw FatalException("Dimensions not set.");
         }
         // Note that the default "null" type is to have 100% forest cover in every cell.
         fine_max = importToMapAndRound(fileinput, fine_map, mapxsize, mapysize, deme);
@@ -508,7 +507,6 @@
 
     void Landscape::doUpdate()
     {
-<<<<<<< HEAD
         // historical_fine_map = mapvars->historical_fine_map_file;
         // historical_coarse_map = mapvars->historical_coarse_map_file;
         current_map_time = gen_since_historical;
@@ -520,32 +518,6 @@
         habitat_change_rate = mapvars->habitat_change_rate;
         calcHistoricalFineMap();
         calcHistoricalCoarseMap();
-=======
-        writeInfo("Setting tiled fine infinite landscape.\n");
-        getValFunc = &Landscape::getValFineTiled;
-    }
-    else if(landscape_type == "clamped_coarse")
-    {
-        writeInfo("Setting clamped coarse infinite landscape.\n");
-        getValFunc = &Landscape::getValCoarseClamped;
-    }
-    else if (landscape_type == "clamped_fine")
-    {
-        writeInfo("Setting clamped fine infinite landscape.\n");
-        getValFunc = &Landscape::getValFineClamped;
-    }
-    else if(landscape_type == "closed")
-    {
-        infinite_boundaries = false;
-        writeInfo("Setting finite landscape.\n");
-        getValFunc = &Landscape::getValFinite;
-    }
-    else
-    {
-        throw FatalException("Provided landscape type is not a valid option: " + landscape_type);
-    }
-}
->>>>>>> 5ec336a6
 
         recalculateHabitatMax();
     }
@@ -648,9 +620,6 @@
         return getValFine(newx, newy, current_generation);
     }
 
-<<<<<<< HEAD
-    unsigned long Landscape::getValCoarse(const double &xval, const double &yval, const double &current_generation)
-=======
 unsigned long Landscape::getValCoarseClamped(
         const double &x, const double &y, const long &xwrap, const long &ywrap, const double &current_generation)
 {
@@ -672,7 +641,6 @@
 {
     unsigned long retval = 0;
     if(has_historical)
->>>>>>> 5ec336a6
     {
         unsigned long retval = 0;
         if(has_historical)
@@ -885,19 +853,9 @@
         }
         return isOnFine(x, y, xwrap, ywrap);
     }
-<<<<<<< HEAD
-
-    void Landscape::fixGridCoordinates(double &x, double &y, long &xwrap, long &ywrap)
-    {
-        xwrap += floor(x / x_dim);
-        ywrap += floor(y / y_dim);
-        x = x - xwrap * x_dim;
-        y = y - ywrap * y_dim;
-=======
     else  // we need to see which deforested patches we pass over
     {
         throw FatalException("Using dispersal relative cost is deprecated.");
->>>>>>> 5ec336a6
     }
 
     unsigned long Landscape::runDispersal(const double &dist, const double &angle, long &startx, long &starty,
@@ -912,8 +870,6 @@
             return;
         }
 #endif
-<<<<<<< HEAD
-=======
         // Round-to-zero intended here as fixGridCoordinates() makes newx and newy non-negative
         startx = newx;
         starty = newy;
@@ -923,7 +879,6 @@
     }
     return ret;
 };
->>>>>>> 5ec336a6
 
         // Different calculations for each quadrant to ensure that the dispersal reads the probabilities correctly.
         double newx, newy;
