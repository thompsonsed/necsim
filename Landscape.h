--- conflicted
+++ resolved
@@ -337,7 +337,6 @@
             }
             return true;
         }
-<<<<<<< HEAD
 
         /**
          * @brief Sets the historical state of the system.
@@ -347,220 +346,6 @@
         {
             is_historical = historical_in;
         }
-=======
-    }
-
-    /**
-     * @brief Sets the landscape functions to either infinite or finite
-     * @param is_infinite a string of either closed, infinite, tiled_fine, tiled_coarse,
-     * clamped_fine or clamped_coarse corresponding to the relevant landscape type.
-     */
-    void setLandscape(string is_infinite);
-
-    /**
-     * @brief Gets the value at a particular coordinate from the correct map.
-     * Takes in to account temporal and spatial referencing.
-     * This version involves a call to the function pointer, *getValFunc, so that the correct call to either
-     * getValFinite() or getValInfinite is made.
-     * @param x the x position on the grid.
-     * @param y the y position on the grid.
-     * @param xwrap the number of wraps in the x dimension..
-     * @param ywrap the number of wraps in the y dimension..
-     * @param current_generation the current generation time.
-     * @return the value on the correct map at the correct space.
-     */
-    unsigned long getVal(const double &x, const double &y,
-                         const long &xwrap, const long &ywrap, const double &current_generation);
-
-    /**
-     * @brief Gets the value from the coarse maps, including linear interpolating between the historical and present maps
-     * @param xval the x coordinate
-     * @param yval the y coordinate
-     * @param current_generation the current generation timer
-     * @return the value of the map at the given coordinates and time
-     */
-    unsigned long getValCoarse(const double &xval, const double &yval, const double &current_generation);
-
-    /**
-     * @brief Gets the value from the fine maps, including linear interpolating between the historical and present maps
-     * @param xval the x coordinate
-     * @param yval the y coordinate
-     * @param current_generation the current generation timer
-     * @return the value of the map at the given coordinates and time
-     */
-    unsigned long getValFine(const double &xval, const double &yval, const double &current_generation);
-
-    /**
-     * @brief Gets the value at a particular coordinate from the correct map.
-     * Takes in to account temporal and spatial referencing. This version assumes finite landscape.
-     * @param x the x position on the grid.
-     * @param y the y position on the grid.
-     * @param xwrap the number of wraps in the x dimension..
-     * @param ywrap the number of wraps in the y dimension..
-     * @param current_generation the current generation time.
-     * @return the value on the correct map at the correct space.
-     */
-    unsigned long getValFinite(const double &x, const double &y, const long &xwrap, const long &ywrap,
-                               const double &current_generation);
-
-    /**
-     * @brief Gets the value at a particular coordinate from the correct map.
-     * Takes in to account temporal and spatial referencing. This version assumes an infinite landscape.
-     * @param x the x position on the grid.
-     * @param y the y position on the grid.
-     * @param xwrap the number of wraps in the x dimension..
-     * @param ywrap the number of wraps in the y dimension..
-     * @param current_generation the current generation time.
-     * @return the value on the correct map at the correct space.
-     */
-    unsigned long getValInfinite(const double &x, const double &y, const long &xwrap, const long &ywrap,
-                                 const double &current_generation);
-
-    /**
-     * @brief Gets the value at a particular coordinate from the correct map.
-     * Takes in to account temporal and spatial referencing.
-     * This version assumes an infinite landscape of tiled coarse maps.
-     * @param x the x position on the grid.
-     * @param y the y position on the grid.
-     * @param xwrap the number of wraps in the x dimension..
-     * @param ywrap the number of wraps in the y dimension..
-     * @param current_generation the current generation time.
-     * @return the value on the correct map at the correct space.
-     */
-    unsigned long getValCoarseTiled(const double &x, const double &y, const long &xwrap, const long &ywrap,
-                                    const double &current_generation);
-
-    /**
-     * @brief Gets the value at a particular coordinate from the correct map.
-     * Takes in to account temporal and spatial referencing.
-     * This version assumes an infinite landscape of tiled fine maps.
-     * @param x the x position on the grid.
-     * @param y the y position on the grid.
-     * @param xwrap the number of wraps in the x dimension..
-     * @param ywrap the number of wraps in the y dimension..
-     * @param current_generation the current generation time.
-     * @return the value on the correct map at the correct space.
-     */
-    unsigned long getValFineTiled(const double &x, const double &y, const long &xwrap, const long &ywrap,
-                                  const double &current_generation);
-
-    /**
-     * @brief Gets the value at a particular coordinate from the correct map.
-     * Takes in to account temporal and spatial referencing.
-     * This version assumes an infinite landscape of clamped coarse maps.
-     * @param x the x position on the grid.
-     * @param y the y position on the grid.
-     * @param xwrap the number of wraps in the x dimension..
-     * @param ywrap the number of wraps in the y dimension..
-     * @param current_generation the current generation time.
-     * @return the value on the correct map at the correct space.
-     */
-    unsigned long getValCoarseClamped(const double &x, const double &y, const long &xwrap, const long &ywrap,
-                                      const double &current_generation);
-
-    /**
-     * @brief Gets the value at a particular coordinate from the correct map.
-     * Takes in to account temporal and spatial referencing.
-     * This version assumes an infinite landscape of clamped fine maps.
-     * @param x the x position on the grid.
-     * @param y the y position on the grid.
-     * @param xwrap the number of wraps in the x dimension..
-     * @param ywrap the number of wraps in the y dimension..
-     * @param current_generation the current generation time.
-     * @return the value on the correct map at the correct space.
-     */
-    unsigned long getValFineClamped(const double &x, const double &y, const long &xwrap, const long &ywrap,
-                                    const double &current_generation);
-
-    /**
-     * @brief Gets the x position on the fine map, given an x and x wrapping.
-     *
-     * Note that this function will not check if the value is actually within bounds of the fine map,
-     * and an error will likely be thrown by the matrix referencing if this is the case.
-     * @param x the x coordinate on the sample mask
-     * @param xwrap the x wrapping of the sample mask.
-     * @return the x location on the fine map
-     */
-    unsigned long convertSampleXToFineX(const unsigned long &x, const long &xwrap);
-
-    /**
-     * @brief Gets the y position on the fine map, given a y and y wrapping.
-     *
-     * Note that this function will not check if the value is actually within bounds of the fine map,
-     * and an error will likely be thrown by the matrix referencing if this is the case.
-     * @param y the y coordinate on the sample mask
-     * @param ywrap the y wrapping of the sample mask.
-     * @return the y location on the fine map
-     */
-    unsigned long convertSampleYToFineY(const unsigned long &y, const long &ywrap);
-
-    /**
-     * @brief Converts the fine map coordinates to the sample grid coordinates.
-     * Main conversion is in a call to convertCoordinates, but also makes sure the returned types are long integers.
-     * @param x the x coordinate to modify
-     * @param xwrap the x wrapping to modify
-     * @param y the y coordinate to modify
-     * @param ywrap the y wrapping to modify
-     */
-    void convertFineToSample(long &x, long &xwrap, long &y, long &ywrap);
-
-    /**
-     * @brief Counts the number of spaces available in the initial species space. Requires the samplemask to check the sampling area.
-     * @param dSample the sample proportion (from 0 to 1).
-     * @param samplemask the DataMask object to sample from.
-     * @return the total number of individuals predicted to initially exist on the map.
-     */
-    unsigned long getInitialCount(double dSample, DataMask &samplemask);
-
-    /**
-     * @brief Gets the mapvars object pointer for referencing simulation parameters.
-     * @return
-     */
-    shared_ptr<SimParameters> getSimParameters();
-
-    /**
-     * @brief Checks whether the point is habitat or non-habitat.
-     *@param x the x position on the grid.
-     * @param y the y position on the grid.
-     * @param xwrap the number of wraps in the x dimension.
-     * @param ywrap the number of wraps in the y dimension.
-     * @param generation the current generation time.
-     * @return a boolean of whether the map is habitat or non-habitat.
-     */
-    bool checkMap(const double &x, const double &y, const long &xwrap, const long &ywrap, const double &generation);
-
-    /**
-     * @brief  Checks whether the point comes from the fine grid.
-     * @param x the x position
-     * @param y the y position
-     * @param xwrap the number of wraps in the x dimension
-     * @param ywrap the number of wraps in the y dimension
-     * @return a boolean of whether the location is on the fine map
-     */
-    bool isOnFine(const double &x, const double &y, const long &xwrap, const long &ywrap);
-
-    /**
-     * @brief  Checks whether the point comes from the coarse grid.
-     * @param x the x position
-     * @param y the y position
-     * @param xwrap the number of wraps in the x dimension
-     * @param ywrap the number of wraps in the y dimension
-     * @return a boolean of whether the location is on the fine map
-     */
-    bool isOnCoarse(const double &x, const double &y, const long &xwrap, const long &ywrap);
-
-    /**
-     * @brief Checks that the point supplied is within map limits.
-     * If the map is inifite, returns true.
-     * @param x the x position
-     * @param y the y position
-     * @param xwrap the number of wraps in the x dimension
-     * @param ywrap the number of wraps in the y dimension
-     * @return a boolean of whether the location is on the fine map
-     * @return true if the point is within the map limits
-     */
-    bool isOnMap(const double &x, const double &y, const long &xwrap, const long &ywrap);
->>>>>>> 5ec336a6
 
         /**
          * @brief Get the historical map time
